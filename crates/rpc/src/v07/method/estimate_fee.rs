use crate::context::RpcContext;

use crate::v06::method::estimate_fee as v06;

pub async fn estimate_fee(
    context: RpcContext,
    input: v06::EstimateFeeInput,
) -> Result<Vec<v06::FeeEstimate>, v06::EstimateFeeError> {
    v06::estimate_fee_impl(
        context,
        input,
        pathfinder_executor::L1BlobDataAvailability::Enabled,
    )
    .await
}

#[cfg(test)]
mod tests {
    use crate::v06::method::estimate_fee::*;
    use crate::v06::types::PriceUnit;
    use pretty_assertions_sorted::assert_eq;

    use pathfinder_common::macro_prelude::*;
    use pathfinder_common::prelude::*;
    use pathfinder_common::BlockId;
    use pathfinder_common::Tip;

    use pathfinder_common::felt;

    use crate::v02::types::request::{
        BroadcastedDeclareTransaction, BroadcastedDeclareTransactionV2,
        BroadcastedInvokeTransaction, BroadcastedInvokeTransactionV0,
        BroadcastedInvokeTransactionV1, BroadcastedInvokeTransactionV3, BroadcastedTransaction,
    };
    use crate::v02::types::{
        ContractClass, DataAvailabilityMode, ResourceBounds, SierraContractClass,
    };

    fn declare_transaction(account_contract_address: ContractAddress) -> BroadcastedTransaction {
        let sierra_definition = include_bytes!("../../../fixtures/contracts/storage_access.json");
        let sierra_hash =
            class_hash!("0544b92d358447cb9e50b65092b7169f931d29e05c1404a2cd08c6fd7e32ba90");
        let casm_hash =
            casm_hash!("0x069032ff71f77284e1a0864a573007108ca5cc08089416af50f03260f5d6d4d8");

        let contract_class: SierraContractClass =
            ContractClass::from_definition_bytes(sierra_definition)
                .unwrap()
                .as_sierra()
                .unwrap();

        assert_eq!(contract_class.class_hash().unwrap().hash(), sierra_hash);

        let max_fee = Fee::default();

        BroadcastedTransaction::Declare(BroadcastedDeclareTransaction::V2(
            BroadcastedDeclareTransactionV2 {
                version: TransactionVersion::TWO,
                max_fee,
                signature: vec![],
                nonce: TransactionNonce(Default::default()),
                contract_class,
                sender_address: account_contract_address,
                compiled_class_hash: casm_hash,
            },
        ))
    }

    fn deploy_transaction(
        account_contract_address: ContractAddress,
        universal_deployer_address: ContractAddress,
    ) -> BroadcastedTransaction {
        let max_fee = Fee::default();
        let sierra_hash =
            class_hash!("0544b92d358447cb9e50b65092b7169f931d29e05c1404a2cd08c6fd7e32ba90");

        BroadcastedTransaction::Invoke(BroadcastedInvokeTransaction::V1(
            BroadcastedInvokeTransactionV1 {
                nonce: transaction_nonce!("0x1"),
                version: TransactionVersion::ONE,
                max_fee,
                signature: vec![],
                sender_address: account_contract_address,
                calldata: vec![
                    CallParam(*universal_deployer_address.get()),
                    // Entry point selector for the called contract, i.e. AccountCallArray::selector
                    CallParam(EntryPoint::hashed(b"deployContract").0),
                    // Length of the call data for the called contract, i.e. AccountCallArray::data_len
                    call_param!("4"),
                    // classHash
                    CallParam(sierra_hash.0),
                    // salt
                    call_param!("0x0"),
                    // unique
                    call_param!("0x0"),
                    // calldata_len
                    call_param!("0x0"),
                ],
            },
        ))
    }

    fn invoke_transaction(account_contract_address: ContractAddress) -> BroadcastedTransaction {
        let max_fee = Fee::default();

        BroadcastedTransaction::Invoke(BroadcastedInvokeTransaction::V1(
            BroadcastedInvokeTransactionV1 {
                nonce: transaction_nonce!("0x2"),
                version: TransactionVersion::ONE,
                max_fee,
                signature: vec![],
                sender_address: account_contract_address,
                calldata: vec![
                    // address of the deployed test contract
                    CallParam(felt!(
                        "0x012592426632af714f43ccb05536b6044fc3e897fa55288f658731f93590e7e7"
                    )),
                    // Entry point selector for the called contract, i.e. AccountCallArray::selector
                    CallParam(EntryPoint::hashed(b"get_data").0),
                    // Length of the call data for the called contract, i.e. AccountCallArray::data_len
                    call_param!("0"),
                ],
            },
        ))
    }

    fn invoke_v0_transaction() -> BroadcastedTransaction {
        let max_fee = Fee::default();

        BroadcastedTransaction::Invoke(BroadcastedInvokeTransaction::V0(
            BroadcastedInvokeTransactionV0 {
                version: TransactionVersion::ONE,
                max_fee,
                signature: vec![],
                contract_address: contract_address!(
                    "0x012592426632af714f43ccb05536b6044fc3e897fa55288f658731f93590e7e7"
                ),
                entry_point_selector: EntryPoint::hashed(b"get_data"),
                calldata: vec![],
            },
        ))
    }

    fn invoke_v3_transaction(account_contract_address: ContractAddress) -> BroadcastedTransaction {
        BroadcastedTransaction::Invoke(BroadcastedInvokeTransaction::V3(
            BroadcastedInvokeTransactionV3 {
                version: TransactionVersion::THREE,
                signature: vec![],
                sender_address: account_contract_address,
                calldata: vec![
                    // address of the deployed test contract
                    CallParam(felt!(
                        "0x012592426632af714f43ccb05536b6044fc3e897fa55288f658731f93590e7e7"
                    )),
                    // Entry point selector for the called contract, i.e. AccountCallArray::selector
                    CallParam(EntryPoint::hashed(b"get_data").0),
                    // Length of the call data for the called contract, i.e. AccountCallArray::data_len
                    call_param!("0"),
                ],
                nonce: transaction_nonce!("0x3"),
                resource_bounds: ResourceBounds::default(),
                tip: Tip(0),
                paymaster_data: vec![],
                account_deployment_data: vec![],
                nonce_data_availability_mode: DataAvailabilityMode::L1,
                fee_data_availability_mode: DataAvailabilityMode::L1,
            },
        ))
    }

    #[tokio::test]
    async fn declare_deploy_and_invoke_sierra_class_starknet_0_13_1() {
        let (context, last_block_header, account_contract_address, universal_deployer_address) =
            crate::test_setup::test_context_with_starknet_version(StarknetVersion::new(
                0, 13, 1, 0,
            ))
            .await;

        // declare test class
        let declare_transaction = declare_transaction(account_contract_address);
        // deploy with unversal deployer contract
        let deploy_transaction =
            deploy_transaction(account_contract_address, universal_deployer_address);
        // invoke deployed contract
        let invoke_transaction = invoke_transaction(account_contract_address);
        // do the same invoke with a v0 transaction
        let invoke_v0_transaction = invoke_v0_transaction();
        // do the same invoke with a v3 transaction
        let invoke_v3_transaction = invoke_v3_transaction(account_contract_address);

        let input = EstimateFeeInput {
            request: vec![
                declare_transaction,
                deploy_transaction,
                invoke_transaction,
                invoke_v0_transaction,
                invoke_v3_transaction,
            ],
            simulation_flags: SimulationFlags(vec![]),
            block_id: BlockId::Number(last_block_header.number),
        };
        let result = super::estimate_fee(context, input).await.unwrap();
        let declare_expected = FeeEstimate {
            gas_consumed: 23817.into(),
            gas_price: 1.into(),
            overall_fee: 24201.into(),
            unit: PriceUnit::Wei,
            data_gas_consumed: Some(192.into()),
            data_gas_price: Some(2.into()),
        };
        let deploy_expected = FeeEstimate {
            gas_consumed: 15.into(),
            gas_price: 1.into(),
            overall_fee: 463.into(),
            unit: PriceUnit::Wei,
            data_gas_consumed: Some(224.into()),
            data_gas_price: Some(2.into()),
        };
        let invoke_expected = FeeEstimate {
            gas_consumed: 12.into(),
            gas_price: 1.into(),
            overall_fee: 268.into(),
            unit: PriceUnit::Wei,
            data_gas_consumed: Some(128.into()),
            data_gas_price: Some(2.into()),
        };
        let invoke_v0_expected = FeeEstimate {
            gas_consumed: 10.into(),
            gas_price: 1.into(),
            overall_fee: 266.into(),
<<<<<<< HEAD
=======
            unit: PriceUnit::Wei,
            data_gas_consumed: Some(128.into()),
            data_gas_price: Some(2.into()),
        };
        let invoke_v3_expected = FeeEstimate {
            gas_consumed: 12.into(),
            // STRK gas price is 2
            gas_price: 2.into(),
            overall_fee: 280.into(),
            unit: PriceUnit::Fri,
            data_gas_consumed: Some(128.into()),
            data_gas_price: Some(2.into()),
        };
        assert_eq!(
            result,
            vec![
                declare_expected,
                deploy_expected,
                invoke_expected,
                invoke_v0_expected,
                invoke_v3_expected,
            ]
        );
    }

    #[tokio::test]
    async fn declare_deploy_and_invoke_sierra_class_starknet_0_13_1_1() {
        let (context, last_block_header, account_contract_address, universal_deployer_address) =
            crate::test_setup::test_context_with_starknet_version(StarknetVersion::new(
                0, 13, 1, 1,
            ))
            .await;

        // declare test class
        let declare_transaction = declare_transaction(account_contract_address);
        // deploy with unversal deployer contract
        let deploy_transaction =
            deploy_transaction(account_contract_address, universal_deployer_address);
        // invoke deployed contract
        let invoke_transaction = invoke_transaction(account_contract_address);
        // do the same invoke with a v0 transaction
        let invoke_v0_transaction = invoke_v0_transaction();
        // do the same invoke with a v3 transaction
        let invoke_v3_transaction = invoke_v3_transaction(account_contract_address);

        let input = EstimateFeeInput {
            request: vec![
                declare_transaction,
                deploy_transaction,
                invoke_transaction,
                invoke_v0_transaction,
                invoke_v3_transaction,
            ],
            simulation_flags: SimulationFlags(vec![]),
            block_id: BlockId::Number(last_block_header.number),
        };
        let result = super::estimate_fee(context, input).await.unwrap();
        let declare_expected = FeeEstimate {
            gas_consumed: 878.into(),
            gas_price: 1.into(),
            overall_fee: 1262.into(),
            unit: PriceUnit::Wei,
            data_gas_consumed: Some(192.into()),
            data_gas_price: Some(2.into()),
        };
        let deploy_expected = FeeEstimate {
            gas_consumed: 15.into(),
            gas_price: 1.into(),
            overall_fee: 463.into(),
            unit: PriceUnit::Wei,
            data_gas_consumed: Some(224.into()),
            data_gas_price: Some(2.into()),
        };
        let invoke_expected = FeeEstimate {
            gas_consumed: 12.into(),
            gas_price: 1.into(),
            overall_fee: 268.into(),
            unit: PriceUnit::Wei,
            data_gas_consumed: Some(128.into()),
            data_gas_price: Some(2.into()),
        };
        let invoke_v0_expected = FeeEstimate {
            gas_consumed: 10.into(),
            gas_price: 1.into(),
            overall_fee: 266.into(),
>>>>>>> 35b5b646
            unit: PriceUnit::Wei,
            data_gas_consumed: Some(128.into()),
            data_gas_price: Some(2.into()),
        };
        let invoke_v3_expected = FeeEstimate {
            gas_consumed: 12.into(),
            // STRK gas price is 2
            gas_price: 2.into(),
            overall_fee: 280.into(),
            unit: PriceUnit::Fri,
            data_gas_consumed: Some(128.into()),
            data_gas_price: Some(2.into()),
        };
        assert_eq!(
            result,
            vec![
                declare_expected,
                deploy_expected,
                invoke_expected,
                invoke_v0_expected,
                invoke_v3_expected,
            ]
        );
    }
}<|MERGE_RESOLUTION|>--- conflicted
+++ resolved
@@ -228,8 +228,6 @@
             gas_consumed: 10.into(),
             gas_price: 1.into(),
             overall_fee: 266.into(),
-<<<<<<< HEAD
-=======
             unit: PriceUnit::Wei,
             data_gas_consumed: Some(128.into()),
             data_gas_price: Some(2.into()),
@@ -315,7 +313,6 @@
             gas_consumed: 10.into(),
             gas_price: 1.into(),
             overall_fee: 266.into(),
->>>>>>> 35b5b646
             unit: PriceUnit::Wei,
             data_gas_consumed: Some(128.into()),
             data_gas_price: Some(2.into()),
