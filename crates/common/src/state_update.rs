--- conflicted
+++ resolved
@@ -441,8 +441,6 @@
         .expect("ptr size is 64bits");
         counts
     }
-<<<<<<< HEAD
-=======
 }
 
 #[derive(Debug, PartialEq)]
@@ -458,7 +456,6 @@
             Self::Updated(update) => Some(update),
         }
     }
->>>>>>> 69f71d47
 }
 
 #[cfg(test)]
