--- conflicted
+++ resolved
@@ -13,19 +13,8 @@
 [dependencies]
 async-trait = { workspace = true }
 futures = { workspace = true }
-<<<<<<< HEAD
-futures-bounded = "0.2.1"
-libp2p = { version = "0.53.0", default-features = false, features = [
-    "identify",
-    "noise",
-    "tcp",
-    "tokio",
-] }
-smallvec = { workspace = true }
-=======
 futures-bounded = { workspace = true }
 libp2p = { workspace = true, features = ["identify", "noise", "tcp", "tokio"] }
->>>>>>> 69f71d47
 tracing = { workspace = true }
 void = { workspace = true }
 
