# Changelog

All notable changes to this project will be documented in this file.

More expansive patch notes and explanations may be found in the specific [pathfinder release notes](https://github.com/eqlabs/pathfinder/releases).

The format is based on [Keep a Changelog](https://keepachangelog.com/en/1.0.0/),
and this project adheres to [Semantic Versioning](https://semver.org/spec/v2.0.0.html).

## Unreleased

<<<<<<< HEAD
=======
## [0.11.5] - 2024-04-02

### Changed

- blockifier has been upgraded to version 0.6.0-rc.1.

## [0.11.4] - 2024-03-28

### Added

- Support for Starknet v0.13.1.1 (lowered declare transaction fees).

>>>>>>> 128fa02c
### Fixed

- `starknet_estimateFee` and `starknet_simulateTransactions` can return fee estimates below the minimum fee expected by the sequencer for trivial transactions.

## [0.11.3] - 2024-03-13

### Fixed

- `starknet_estimateFee` and `starknet_simulateTransactions` always uses CALLDATA L1 DA mode if there is no pending block.
- `starknet_getTransactionStatus` reports gateway errors as `TxnNotFound`. These are now reported as internal errors.
- `starknet_addXXX` requests to the gateway use the configured gateway timeout, often causing these to timeout while waiting for
  a gateway response. These instead now use a much longer timeout.

## [0.11.2] - 2024-03-07

### Fixed

- `starknet_getTransactionStatus` reports gateway errors as `TxnNotFound`. These are now reported as internal errors.
- Sync process leaves a zombie task behind each time it restarts, wasting resources.

### Changed

- Default sync poll reduced from 5s to 2s. This is more appropriate given the lower block times on mainnet.

## [0.11.2] - 2024-03-07

### Fixed

- `starknet_getEvents` does not return a continuation token if not all events from the last block fit into the result page.
- `starknet_addXXX` requests to the gateway use the configured gateway timeout, often causing these to timeout while waiting for 
  a gateway response. These instead now use a much longer timeout.

## [0.11.1] - 2024-03-01

### Fixed

- Transaction hash calculation for transactions using the "query version" flag is broken for `starknet_estimateFee` and `starknet_simulateTransactions`.

## [0.11.0] - 2024-02-27

### Changed

- `starknet_getEvents` implementation is now using a much simpler implementation that no longer relies on SQLite queries. In general this leads to more consistent query times and a roughly 20% smaller database.
  - The migration step involves computing Bloom filters for all blocks and dropping database tables no longer needed. This takes more than one hour for a mainnet database.
  - The new `storage.event-bloom-filter-cache-size`, `rpc.get-events-max-blocks-to-scan` and `rpc.get-events-max-bloom-filters-to-load` arguments control some aspects of the algorithm.
- The memory allocator used by pathfinder has been changed to jemalloc, leading to improved JSON-RPC performance.
- Improved poseidon hash performance.
- Default RPC version changed to v0.6.


### Added

- Support for Starknet v0.13.1.
- Support for RPC v0.7.
- The request timeout for gateway and feeder-gateway queries is now configurable using `gateway.request-timeout` (`"PATHFINDER_GATEWAY_REQUEST_TIMEOUT"`).

### Fixed

- Websocket control frames aren't handled.

## [0.10.6] - 2024-02-03

### Added

- Performance improvements for `starknet_traceTransaction` and `starknet_traceBlockTransactions` via caching
- Performance improvements for the sync process's interaction with the feeder gateway
  - more aggressive timeouts and retry strategy
  - polling pending and latest blocks concurrently
  - using combined requests where possible

## [0.10.5] - 2024-02-02

**YANKED**

This release accidentally contained a mixture of unreleased code and performance improvements, including a somewhat broken database migration.

Users should not use this version.

## [0.10.4] - 2024-02-02

### Fixed

- `starknet_getEvents` incorrectly evaluates empty sub-lists in key filters for pending events
- The RPC error UNEXPECTED_ERROR is an object not a string

## [0.10.3] - 2024-01-04

### Added

- RPC parsing failures now include the error reason when its an invalid JSON-RPC request (invalid request params already include the error reason). 

## [0.10.3-rc1] - 2023-12-22

### Added

- `gateway-api-key API_KEY` configuration option. If enabled, each time a request is sent to the Starknet gateway or the feeder gateway a `X-Throttling-Bypass: API_KEY` header will be set.

## [0.10.3-rc0] - 2023-12-14

### Changed

- Fee estimations are now compatible with starknet v0.13 and *incompatible* with starknet v0.12.3.

### Added

- Added `x-request-id` header to RPC responses. If the request does not have the header set then an ID is generated. This can be used to identify a specific caller's request/response within the node's logs. Duplicate IDs are possible since they can be set by the caller, so we recommend making your's identifiable with a prefix or using a GUID.
- Improved tracing for RPC requests. These are all logged on `trace` level under the `pathfinder_rpc` module. Additional information can also be obtained from `tower_http` module. These can be enabled by appending `pathfinder_rpc=trace,tower_http=trace` to `RUST_LOG` environment variable.
  - Request payload is now logged before execution begins.
  - Logs now include `x-request-id` header value which can be used to correlate with client requests/responses.
  - Batch logs also include the index within a batch.
- RPC parsing errors now expose the failure reason as part of the errors `data` field.

### Fixed

- v0.5 `starknet_simulateTransactions` returns internal error instead of `ContractError` for reverted transactions.
- v0.6 `starknet_getTransactionReceipt`
  - `EXECUTION_RESOURCES` fields are hex-strings instead of integers
  - `segment_arena_builtin` resource is missing
  - v3 transaction price unit type is `STRK` instead of `FRI`
- v0.6 `starknet_estimateFee`, `starknet_simulateTransactions`
  - v3 transaction hashes are computed incorrectly when using the "query" flag, causing validation errors
  - `unit` field is missing from fee estimation results
- v0.6 `starknet_addDeployAccountTransaction`
  - the gateway does not properly return address information for v3 transactions, we now compute the address ourselves
- `starknet_getEvents`
  - query strategy selection for some events involving a filter on very common keys is slow
- Execution performance for calls involving the `pending` blocks is much better for trivial calls (like `balanceOf`).

### Changed

- JSON-RPC v0.6 now serves `0.6.0` for `starknet_specVersion`.

## [0.10.1] - 2023-12-05

### Fixed

- Execution errors are opaque and don't always include the root cause.
- Pathfinder uses incorrect fee token gas price for `gas_consumed` calculation for v3 transactions.
- `starknet_traceTransaction` sometimes returns an "Invalid order number for L2-to-L1 message" error.
- `starknet_getTransactionByHash` and `starknet_getTransactionByBlockIdAndIndex` return v3 transactions mapped to v1.

### Changed

- JSON-RPC v0.6 support has been updated to v0.6.0-rc5 of the specification.

## [0.10.0] - 2023-11-29

### Added

- Support for RPC v0.6.0-rc4 via the `/rpc/v0_6` endpoint. Note that this does not include the `/rpc/v0.6` endpoint as the underscore is now the standard across node implementations.
- Configuration options to selectively enable/disable parts of the node. This can be useful to run tests or benchmarks with isolated components e.g. test RPC methods without the sync process updating the database.
  - `rpc.enable` configuration option to enable/disable the RPC server. Defaults to enabled.
  - `sync.enable` configuration option to enable/disable the sync process. Defaults to enabled. 
- Support for Sepolia testnet via `--network testnet-sepolia`
- Support for Sepolia integration via `--network integration-sepolia`
- Support for Starknet 0.13.0.

### Changed

- Default RPC version is now v0.5 (was v0.4). This can be manually configured to any version.
- Goerli testnet network selection is now `--network testnet-goerli`, removed `--network testnet`
- Goerli integration network selection is now `--network integration-goerli`, removed `--network testnet`
- Reworked `newHeads` subscription output to more accurately represent header data.

### Removed

- Support for `testnet2`
- Support for RPC v0.3
- `--poll-pending` configuration option. This is now always enabled and set to 2s.
- `--python-subprocesses` configuration option. This is superseded by `--rpc.execution-concurrency`.

## [0.9.7] - 2023-11-21

### Fixed

- `get_block_hash` syscall returns `0x0` for the latest available block (current - 10) when executing `starknet_trace*` methods

## [0.9.6] - 2023-11-20

### Fixed

- RPC v0.5 incorrectly has a status field in pending `starknet_getBlockWithXXX` responses.
- Error details for many execution-related issues were not properly sent back to the JSON client and were logged on WARN level instead.

## [0.9.5] - 2023-11-09

### Added

- Host JSON-RPC on `/rpc/v0_x` in addition to the existing `/rpc/v0.x` endpoints. This applies to all supported JSON-RPC versions.

### Changed

- RPC errors now only include the root cause if white-listed as non-sensitive
- RPC v0.5 updated from v0.5.0 to v0.5.1

### Fixed

- JSON-RPC v0.5 transaction traces now have the required `type` property.
- JSON-RPC v0.5 L1 Handler receipt is missing the `message_hash` property.
- JSON-RPC v0.5 use wrong field names in ExecutionResources

## [0.9.4] - 2023-11-02

### Changed

- RPC methods now use an empty block for pending data if no viable pending data is present. Requests for pending data will no longer fail with `BlockNotFound` if there is no pending data available, but rather use an empty block on-top of the latest local block.

### Fixed

- RPC errors do not always include the root cause. For example, some gateway error messages are not output when pathfinder forwards the request.
- RPC trace object uses wrong property `reverted_reason` instead of `revert_reason`.
- RPC execution steps limits have been updated to match the setup of the Starknet sequencer.
- RPC query version bit is now correctly passed through to the blockifier.

### Added

- RPC v0.5.0 support
- Added the ability to concurrently process RPC batches, see the `rpc.batch-concurrency-limit` CLI argument.
- The `pathfinder_build_info` metric having `version` label to report current version of Pathfinder.

## [0.9.3] - 2023-10-16

### Fixed

- RPC server does not accept `charset=utf-8` in the `Content-Type` header
- Out-of-memory crash caused by rare execution queries

## [0.9.2] - 2023-10-13

### Fixed

- RPC server does not set `content-type: application/json`
- Restored the Websocket subscription features with new configuration keys: `rpc.websocket.enabled`
  `rpc.websocket.buffer-capacity`, `rpc.websocket.topic-capacity`

## [0.9.1] - 2023-10-11

### Fixed

- A storage regression causing reorgs to be slow has been fixed.

## [0.9.0] - 2023-10-10

### Fixed

- State tree updates are slow on disks with low disk IO or high latency (e.g. network attached storage).
- Pathfinder now exits with a non-zero exit status if any of the service tasks (sync/RPC/monitoring) terminates.
- Rare edge case where duplicate blocks caused the sync process to halt due to a `A PRIMARY KEY constraint failed` error.
- Querying a descync'd feeder gateway causes sync process to end due to missing classes.
- `starknet_getStorageAt` no longer returns ContractNotFound when querying for non-existent keys for contracts deployed in the pending block.
- `starknet_getNonce` no longer returns ContractNotFound when querying for nonce of contracts deployed in the pending block.

### Changed

- Reworked state tree storage schema. This is not backwards compatible and requires a re-sync.
- Switched to a custom JSON-RPC framework to more easily support multiple specification versions. This may lead to some unexpected changes in behaviour.

### Removed

- JSON-RPC subscription support (`pathfinder_newHeads`). This is temporary while we re-add support to our new JSON-RPC framework.

## [0.8.2] - 2023-09-28

### Fixed

- JSON-RPC requests containing a Cairo 0 class definition were requiring the `debug_info` property to be present in the input program. This was a regression caused by the execution engine change. 
- Performance for the `starknet_getEvents` JSON-RPC method has been improved for queries involving the pending block.

### Added

- `--sync.verify_tree_node_data` which enables verifies state tree nodes as they are loaded from disk. This is a debugging tool to identify disk corruption impacting tree node data. This should only be enabled when debugging a state root mismatch.

- RPC v0.4 methods:
  - `starknet_traceTransaction`
  - `starknet_traceBlockTransactions`
- Class cache for execution queries which provides a modest increase in performance speed.

### Changed

- `starknet_getEvents` continuation token formatting. The new format is incompatible with the previous format used v0.8.1 and older.

## [0.8.1] - 2023-09-07

### Fixed

- JSON-RPC requests with unknown parameters are rejected (unknown params were previously ignored)

### Changed

- Execution is backed by a Rust-based VM improving performance. We no longer depend on Python code in pathfinder.

## [0.8.0] - 2023-08-30

### Changed

- `cairo-lang` upgraded to 0.12.2
- Cairo compiler upgraded to 2.1.1
- default RPC API version changed from v0.3 to v0.4

### Fixed

- RPC v0.3 `starknet_estimateFee` example
- RPC method names could be prefixed with API version
- `starknet_getNonce` returns invalid values when queried by hash

### Added

- Added the `rpc.root-version` command-line option (and the corresponding PATHFINDER_RPC_ROOT_VERSION environment variable)
  to control the version of the JSON-RPC API pathfinder serves on the `/` path

## [0.7.2] - 2023-08-16

### Fixed

- RPC v0.4 `starknet_getTransactionByHash` uses the wrong error code for `TXN_HASH_NOT_FOUND`
- Querying `starknet_getClassAt` and `starknet_getClassHashAt` by block hash incorrectly returns contract not found
- On Starknet 0.12.2 pathfinder now provides consistent pending data
- RPC v0.4 Declare v0 and Invoke v0 contain the nonce field

## [0.7.1] - 2023-08-08

### Fixed

- RPC v0.4 `starknet_getTransactionReceipt` incorrect execution and finality status names
- `pathfinder_getTransactionStatus` fails to parse v0.12.1 gateway replies

### Changed

- RPC v0.4.0 support (previously supported v0.4.0-rc3)

## [0.7.0] - 2023-07-27

### Added

- RPC v0.4 support on `/rpc/v0.4/`
- control log color output via `--color auto|always|never`
- if Sierra to CASM compilation fails we now fall back to fetching CASM from the gateway
- Negate bot spam on response metrics by returning `Ok(200)` on `/` RPC queries. Web crawlers and bots often poke this endpoint which previously skewed response failure metrics when these were rejected.

### Fixed

- system contract updates are not correctly stored
- `starknet_simulateTransaction` fails for transactions sending L2->L1 messages
- deprecated error code 21 `INVALID_MESSAGE_SELECTOR` is used in RPC v0.3

### Changed

- `cairo-lang` upgraded to 12.2.1a0
- Cairo compiler upgraded from 2.0.2 to 2.1.0-rc1

### Removed

- support for RPC v0.2

## [0.6.7] - 2023-07-17

### Fixed

- some cairo 0 classes are not downloaded which can cause execution methods to fail
  - this bug was introduced in v0.6.4 and requires a resync to fix
- gateway error messages are not passed through for `add_xxx_transaction` methods
- fee estimation is under-estimating most declare transactions by factor 2
- `pathfinder_getTransactionStatus` still returns `PENDING` instead of `ACCEPTED_ON_L2`

### Added

- `cairo-lang` upgraded to 0.12.0

## [0.6.6] - 2023-07-10

### Fixed

- stack overflow while compiling Sierra to CASM

## [0.6.5] - 2023-07-07

### Fixed

- pending data from the gateway is inconsistent
  - this could exhibit as RPC data changing status between `pending | L2 accepted | not found`, especially noticeable for transactions.

### Changed

- substantially increase the character limit of execution errors
  - previously, the RPC would return a highly truncated error message from the execution vm

## [0.6.4] - 2023-07-05

### Fixed

- Pending data is not polled for starknet v0.12 due to an HTTP error code change from the gateway.
- Transaction receipts missing `from_address` in `MSG_TO_L1`.

## [0.6.3] - 2023-06-29

### Fixed

- Sierra class hash not in declared classes sync bug

### Changed

- use all libfunc list instead of experimental for sierra compilation

## [0.6.2] - 2023-06-29

### Added

- `starknet_estimateMessageFee` for JSON-RPC v0.3.1 to estimate message fee from L1 handler.
- sync-related metrics
  - `current_block`: the currently sync'd block height of the node
  - `highest_block`: the height of the block chain
  - `block_time`: timestamp difference between the current block and its parent
  - `block_latency`: delay between current block being published and sync'd locally
  - `block_download`: time taken to download current block's data excluding classes
  - `block_processing`: time taken to process and store the current block
- configuration for new block polling interval: `--sync.poll-interval <seconds>`
- Starknet v0.12.0 support
  - sierra v2.0.0 support
  - `cairo-lang` upgraded to 0.12.0a0

### Fixed

- reorgs fail if a class declaration is included in the reorg
- sync can fail if db connection pool is held saturated by rpc queries
- uses `finalized` (reorg-safe) L1 state instead of `latest`
- `starknet_getEvents` times out for queries involving a large block range

### Changed

- dropped upgrade support for pathfinder v0.4 and earlier
- separate db connection pools rpc, sync and storage
- increased the number of rpc db connections

## [0.6.1] - 2023-06-18

### Fixed

- class hash mismatch for cairo 0 classes with non-ascii text

## [0.6.0] - 2023-06-14

### Fixed

- `starknet_simulateTransaction` requires `transactions` instead of `transaction` as input field.
- gateway's error message is hidden when submitting a failed transaction
- `starknet_getEvents` is very slow for certain filter combinations

### Changed

- default RPC API version changed from v0.2 to v0.3
- disallow JSON-RPC notification-style requests

## [0.5.6] - 2023-05-25

### Added

- Starknet v0.11.2 support
  - Sierra compiler v1.1.0-rc0
  - `cairo-lang` upgraded to 0.11.2a0
- Subscription to `newHead` events via websocket using the method `pathfinder_subscribe_newHeads`, which can
  be managed by the following command line options
  - `rpc.websocket`, which enables websocket transport
  - `rpc.websocket.capacity`, which sets the maximum number of websocket subscriptions per subscription type

  Authors: [Shramee Srivastav](https://github.com/shramee) and [Matthieu Auger](https://github.com/matthieuauger)

## [0.5.5] - 2023-05-18

### Added

- `cairo-lang` upgraded to 0.11.1.1

### Fixed

- RPC emits connection logs and warnings
- Fee estimate mismatch between gateway and pathfinder
  - Gateway uses a new gas price sampling algorithm which was incompatible with pathfinders.
- Fee estimate returns error when submitting Cairo 1.0.0-rc0 classes.
- Historic L1 handler transactions are served as Invoke V0
  - Older databases contain L1 handler transactions from before L1 handler was a specific transaction type. These were
    stored as Invoke V0. These are now correctly identified as being L1 Handler transactions.

### Fixed

- RPC emits connection logs and warnings
- Fee estimate mismatch between gateway and pathfinder
  - Gateway uses a new gas price sampling algorithm which was incompatible with pathfinders.
- Historic L1 handler transactions are served as Invoke V0
  - Older databases contain L1 handler transactions from before L1 handler was a specific transaction type. These were
    stored as Invoke V0. These are now correctly identified as being L1 Handler transactions.

## [0.5.4] - 2023-05-09

### Added

- Starknet v0.11.1 support
  - Sierra compiler v1.0.0.rc0 (while keeping previous compiler for older contracts)
  - new block hash calculation
  - new L1 contract
- CORS support for the RPC server, enabled via the `rpc.cors-domains` command line argument
- transaction hash verification, excluding older L1 handler transactions, i.e. in blocks older than
  - 4400 for mainnet
  - 306008 for testnet

### Fixed

- rpc server panic for unprefixed unregistered method names
- remove a small time window where data which is transitioning from pending to latest block was not available for RPC queries.
  - this was commonly seen when rapidly monitoring a new transaction, which would go from `PENDING` to `TXN_HASH_NOT_FOUND` to `ACCEPTED_ON_L2`.

## [0.5.3] - 2023-04-12

### Added

- `max-rpc-connections` command-line argument
- `cairo-lang` upgraded to 0.11.0.2

### Fixed

- `starknet_simulateTransaction` data model inconsistency
- `poll-pending` default value restored to `false`
- handling of invalid JSON-RPC requests

### Removed

- support for `BROADCASTED` transactions version 0

## [0.5.2] - 2023-03-28

### Added

- support `starknet_estimateFee` in the JSON-RPC v0.3 API
  - supports estimating multiple transactions
  - this includes declaring and immediately using a class (not currently possible via the gateway)
- support `starknet_simulateTransaction` for JSON-RPC v0.3
  - supports simulating multiple transactions
  - this includes declaring and immediately using a class (not currently possible via the gateway)
- support `pathfinder_getTransactionStatus` which is exposed on all RPC routes
  - this enables querying a transactions current status, including whether the gateway has received or rejected it

### Fixed

- RPC returns int for entrypoint offsets instead of hex
- RPC rejects Fee values with more than 32 digits
- RPC does not expose `pathfinder_getProof` on v0.3 route

## [0.5.1] - 2023-03-23

### Fixed

- pathfinder can spam nethermind L1 nodes
- pathfinder stops syncing testnet2 at block 95220 due to a Sierra class compilation issue

## [0.5.0] - 2023-03-20

### Added

- support for state commitment and class commitment in pathfinder_getProof
- support for starknet v0.11
- partial support for RPC specification v0.3
  - exposed on `/rpc/v0.3/` route
  - missing support for `starknet_estimateFee` and `starknet_simulate`

### Changed

- `starknet_call` and `starknet_estimateFee` JSON-RPC methods return more detailed error messages
- `python` version requirement has changed to `3.9` or `3.10` (was `3.8` or `3.9`)

### Fixed

- RPC accepts hex inputs for Felt without '0x' prefix. This led to confusion especially when passing in a decimal string which would get silently interpreted as hex.
- using a Nethermind Ethereum endpoint occasionally causes errors such as `<block-number> could not be found` to be logged.
- sync can miss new block events by getting stuck waiting for pending data.

### Removed

- `--config` configuration option (deprecated in [v0.4.1](https://github.com/eqlabs/pathfinder/releases/tag/v0.4.1))
- `--integration` configuration option (deprecated in [v0.4.1](https://github.com/eqlabs/pathfinder/releases/tag/v0.4.1))
- `--sequencer-url` configuration option (deprecated in [v0.4.1](https://github.com/eqlabs/pathfinder/releases/tag/v0.4.1))
- `--testnet2` configuration option (deprecated in [v0.4.1](https://github.com/eqlabs/pathfinder/releases/tag/v0.4.1))
- `starknet_addDeployTransaction` as this is no longer an allowed transaction
- RPC api version `0.1`, which used to be served on path `/rpc/v0.1`

## [0.4.5] - 2022-12-21

### Added

- added Newton FAQ links to readme (thanks @SecurityQQ)

### Fixed

- node fails to sync really old blocks

## [0.4.4] - 2022-12-20

### Added

- storage proofs via pathfinder_getProof by @pscott

### Changed

- improved performance for starknet_call and starknet_estimateFee by caching classes
- improved performance for starknet_call and starknet_estimateFee by using Rust for hashing

### Fixed

- starknet_getEvents returns all events when from_block="latest"
- v0.1 starknet_getStateUpdate does not contain nonces

## [0.4.3] - 2022-12-7

### Changed

- updated to cairo-lang 0.10.3

### Fixed

- testnet2 and integration flags are ignored
- starknet_estimateFee uses wrong chain ID for testnet2

## [0.4.2] - 2022-12-2

### Added

- document that --chain-id expects text as input

### Fixed

- testnet2 and integration L1 addresses are swopped (bug introduced in v0.4.1)
- proxy network setups can't sync historical blocks (bug introduced in v0.4.1)
- ABI serialization for starknet_estimateFee for declare transactions

## [0.4.1] - 2022-11-30

### Added

- custom Starknet support (see above for details)
- pathfinder specific RPC extensions hosted at <rpc-url>/rpc/pathfinder/v0.1. Currently this only contains pathfinder_version which returns the pathfinder version of the node.

### Changed

- The following configuration options are now marked as deprecated: --testnet2, --integration, --config, --sequencer-url
- Optimised starknet_events for queries with both a block range and a from address

### Fixed

- block timestamps for pending in starknet_call and starknet_estimateFee were using the latest timestamp instead of the pending one. This meant contracts relying on accurate timestamps could sometimes fail unexpectedly.

## [0.4.0] - 2022-11-30

### Added

- support for Starknet v0.10.2

### Changed

- default RPC API version changed from v0.1 to v0.2

## Ancient History

Older history may be found in the [pathfinder release notes](https://github.com/eqlabs/pathfinder/releases).<|MERGE_RESOLUTION|>--- conflicted
+++ resolved
@@ -9,8 +9,6 @@
 
 ## Unreleased
 
-<<<<<<< HEAD
-=======
 ## [0.11.5] - 2024-04-02
 
 ### Changed
@@ -23,7 +21,6 @@
 
 - Support for Starknet v0.13.1.1 (lowered declare transaction fees).
 
->>>>>>> 128fa02c
 ### Fixed
 
 - `starknet_estimateFee` and `starknet_simulateTransactions` can return fee estimates below the minimum fee expected by the sequencer for trivial transactions.
