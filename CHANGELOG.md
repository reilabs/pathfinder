# Changelog

All notable changes to this project will be documented in this file.

More expansive patch notes and explanations may be found in the specific [pathfinder release notes](https://github.com/eqlabs/pathfinder/releases).

The format is based on [Keep a Changelog](https://keepachangelog.com/en/1.0.0/),
and this project adheres to [Semantic Versioning](https://semver.org/spec/v2.0.0.html).

## Unreleased

<<<<<<< HEAD
=======
## [0.11.4] - 2024-03-28

### Added

- Support for Starknet v0.13.1.1 (lowered declare transaction fees).

>>>>>>> 35b5b646
### Fixed

- `starknet_estimateFee` and `starknet_simulateTransactions` can return fee estimates below the minimum fee expected by the sequencer for trivial transactions.

## [0.11.3] - 2024-03-13

### Fixed

- `starknet_estimateFee` and `starknet_simulateTransactions` always uses CALLDATA L1 DA mode if there is no pending block.
- `starknet_getTransactionStatus` reports gateway errors as `TxnNotFound`. These are now reported as internal errors.
- `starknet_addXXX` requests to the gateway use the configured gateway timeout, often causing these to timeout while waiting for
  a gateway response. These instead now use a much longer timeout.

## [0.11.2] - 2024-03-07

### Fixed

- `starknet_getTransactionStatus` reports gateway errors as `TxnNotFound`. These are now reported as internal errors.
- Sync process leaves a zombie task behind each time it restarts, wasting resources.

### Changed

- Default sync poll reduced from 5s to 2s. This is more appropriate given the lower block times on mainnet.

## [0.11.2] - 2024-03-07

### Fixed

- `starknet_getEvents` does not return a continuation token if not all events from the last block fit into the result page.
- `starknet_addXXX` requests to the gateway use the configured gateway timeout, often causing these to timeout while waiting for 
  a gateway response. These instead now use a much longer timeout.

## [0.11.1] - 2024-03-01

### Fixed

- Transaction hash calculation for transactions using the "query version" flag is broken for `starknet_estimateFee` and `starknet_simulateTransactions`.

## [0.11.0] - 2024-02-27

### Changed

- `starknet_getEvents` implementation is now using a much simpler implementation that no longer relies on SQLite queries. In general this leads to more consistent query times and a roughly 20% smaller database.
  - The migration step involves computing Bloom filters for all blocks and dropping database tables no longer needed. This takes more than one hour for a mainnet database.
  - The new `storage.event-bloom-filter-cache-size`, `rpc.get-events-max-blocks-to-scan` and `rpc.get-events-max-bloom-filters-to-load` arguments control some aspects of the algorithm.
- The memory allocator used by pathfinder has been changed to jemalloc, leading to improved JSON-RPC performance.
- Improved poseidon hash performance.
- Default RPC version changed to v0.6.


### Added

- Support for Starknet v0.13.1.
- Support for RPC v0.7.
- The request timeout for gateway and feeder-gateway queries is now configurable using `gateway.request-timeout` (`"PATHFINDER_GATEWAY_REQUEST_TIMEOUT"`).

### Fixed

- Websocket control frames aren't handled.

## [0.10.6] - 2024-02-03

### Added

- Performance improvements for `starknet_traceTransaction` and `starknet_traceBlockTransactions` via caching
- Performance improvements for the sync process's interaction with the feeder gateway
  - more aggressive timeouts and retry strategy
  - polling pending and latest blocks concurrently
  - using combined requests where possible

## [0.10.5] - 2024-02-02

**YANKED**

This release accidentally contained a mixture of unreleased code and performance improvements, including a somewhat broken database migration.

Users should not use this version.

## [0.10.4] - 2024-02-02

### Fixed

- `starknet_getEvents` incorrectly evaluates empty sub-lists in key filters for pending events
- The RPC error UNEXPECTED_ERROR is an object not a string

## [0.10.3] - 2024-01-04

### Added

- RPC parsing failures now include the error reason when its an invalid JSON-RPC request (invalid request params already include the error reason). 

## [0.10.3-rc1] - 2023-12-22

### Added

- `gateway-api-key API_KEY` configuration option. If enabled, each time a request is sent to the Starknet gateway or the feeder gateway a `X-Throttling-Bypass: API_KEY` header will be set.

## [0.10.3-rc0] - 2023-12-14

### Changed

- Fee estimations are now compatible with starknet v0.13 and *incompatible* with starknet v0.12.3.

### Added

- Added `x-request-id` header to RPC responses. If the request does not have the header set then an ID is generated. This can be used to identify a specific caller's request/response within the node's logs. Duplicate IDs are possible since they can be set by the caller, so we recommend making your's identifiable with a prefix or using a GUID.
- Improved tracing for RPC requests. These are all logged on `trace` level under the `pathfinder_rpc` module. Additional information can also be obtained from `tower_http` module. These can be enabled by appending `pathfinder_rpc=trace,tower_http=trace` to `RUST_LOG` environment variable.
  - Request payload is now logged before execution begins.
  - Logs now include `x-request-id` header value which can be used to correlate with client requests/responses.
  - Batch logs also include the index within a batch.
- RPC parsing errors now expose the failure reason as part of the errors `data` field.

### Fixed

- v0.5 `starknet_simulateTransactions` returns internal error instead of `ContractError` for reverted transactions.
- v0.6 `starknet_getTransactionReceipt`
  - `EXECUTION_RESOURCES` fields are hex-strings instead of integers
  - `segment_arena_builtin` resource is missing
  - v3 transaction price unit type is `STRK` instead of `FRI`
- v0.6 `starknet_estimateFee`, `starknet_simulateTransactions`
  - v3 transaction hashes are computed incorrectly when using the "query" flag, causing validation errors
  - `unit` field is missing from fee estimation results
- v0.6 `starknet_addDeployAccountTransaction`
  - the gateway does not properly return address information for v3 transactions, we now compute the address ourselves
- `starknet_getEvents`
  - query strategy selection for some events involving a filter on very common keys is slow
- Execution performance for calls involving the `pending` blocks is much better for trivial calls (like `balanceOf`).

### Changed

- JSON-RPC v0.6 now serves `0.6.0` for `starknet_specVersion`.

## [0.10.1] - 2023-12-05

### Fixed

- Execution errors are opaque and don't always include the root cause.
- Pathfinder uses incorrect fee token gas price for `gas_consumed` calculation for v3 transactions.
- `starknet_traceTransaction` sometimes returns an "Invalid order number for L2-to-L1 message" error.
- `starknet_getTransactionByHash` and `starknet_getTransactionByBlockIdAndIndex` return v3 transactions mapped to v1.

### Changed

- JSON-RPC v0.6 support has been updated to v0.6.0-rc5 of the specification.

## [0.10.0] - 2023-11-29

### Added

- Support for RPC v0.6.0-rc4 via the `/rpc/v0_6` endpoint. Note that this does not include the `/rpc/v0.6` endpoint as the underscore is now the standard across node implementations.
- Configuration options to selectively enable/disable parts of the node. This can be useful to run tests or benchmarks with isolated components e.g. test RPC methods without the sync process updating the database.
  - `rpc.enable` configuration option to enable/disable the RPC server. Defaults to enabled.
  - `sync.enable` configuration option to enable/disable the sync process. Defaults to enabled. 
- Support for Sepolia testnet via `--network testnet-sepolia`
- Support for Sepolia integration via `--network integration-sepolia`
- Support for Starknet 0.13.0.

### Changed

- Default RPC version is now v0.5 (was v0.4). This can be manually configured to any version.
- Goerli testnet network selection is now `--network testnet-goerli`, removed `--network testnet`
- Goerli integration network selection is now `--network integration-goerli`, removed `--network testnet`
- Reworked `newHeads` subscription output to more accurately represent header data.

### Removed

- Support for `testnet2`
- Support for RPC v0.3
- `--poll-pending` configuration option. This is now always enabled and set to 2s.
- `--python-subprocesses` configuration option. This is superseded by `--rpc.execution-concurrency`.

## [0.9.7] - 2023-11-21

### Fixed

- `get_block_hash` syscall returns `0x0` for the latest available block (current - 10) when executing `starknet_trace*` methods

## [0.9.6] - 2023-11-20

### Fixed

- RPC v0.5 incorrectly has a status field in pending `starknet_getBlockWithXXX` responses.
- Error details for many execution-related issues were not properly sent back to the JSON client and were logged on WARN level instead.

## [0.9.5] - 2023-11-09

### Added

- Host JSON-RPC on `/rpc/v0_x` in addition to the existing `/rpc/v0.x` endpoints. This applies to all supported JSON-RPC versions.

### Changed

- RPC errors now only include the root cause if white-listed as non-sensitive
- RPC v0.5 updated from v0.5.0 to v0.5.1

### Fixed

- JSON-RPC v0.5 transaction traces now have the required `type` property.
- JSON-RPC v0.5 L1 Handler receipt is missing the `message_hash` property.
- JSON-RPC v0.5 use wrong field names in ExecutionResources

## [0.9.4] - 2023-11-02

### Changed

- RPC methods now use an empty block for pending data if no viable pending data is present. Requests for pending data will no longer fail with `BlockNotFound` if there is no pending data available, but rather use an empty block on-top of the latest local block.

### Fixed

- RPC errors do not always include the root cause. For example, some gateway error messages are not output when pathfinder forwards the request.
- RPC trace object uses wrong property `reverted_reason` instead of `revert_reason`.
- RPC execution steps limits have been updated to match the setup of the Starknet sequencer.
- RPC query version bit is now correctly passed through to the blockifier.

### Added

- RPC v0.5.0 support
- Added the ability to concurrently process RPC batches, see the `rpc.batch-concurrency-limit` CLI argument.
- The `pathfinder_build_info` metric having `version` label to report current version of Pathfinder.

## [0.9.3] - 2023-10-16

### Fixed

- RPC server does not accept `charset=utf-8` in the `Content-Type` header
- Out-of-memory crash caused by rare execution queries

## [0.9.2] - 2023-10-13

### Fixed

- RPC server does not set `content-type: application/json`
- Restored the Websocket subscription features with new configuration keys: `rpc.websocket.enabled`
  `rpc.websocket.buffer-capacity`, `rpc.websocket.topic-capacity`

## [0.9.1] - 2023-10-11

### Fixed

- A storage regression causing reorgs to be slow has been fixed.

## [0.9.0] - 2023-10-10

### Fixed

- State tree updates are slow on disks with low disk IO or high latency (e.g. network attached storage).
- Pathfinder now exits with a non-zero exit status if any of the service tasks (sync/RPC/monitoring) terminates.
- Rare edge case where duplicate blocks caused the sync process to halt due to a `A PRIMARY KEY constraint failed` error.
- Querying a descync'd feeder gateway causes sync process to end due to missing classes.
- `starknet_getStorageAt` no longer returns ContractNotFound when querying for non-existent keys for contracts deployed in the pending block.
- `starknet_getNonce` no longer returns ContractNotFound when querying for nonce of contracts deployed in the pending block.

### Changed

- Reworked state tree storage schema. This is not backwards compatible and requires a re-sync.
- Switched to a custom JSON-RPC framework to more easily support multiple specification versions. This may lead to some unexpected changes in behaviour.

### Removed

- JSON-RPC subscription support (`pathfinder_newHeads`). This is temporary while we re-add support to our new JSON-RPC framework.

## [0.8.2] - 2023-09-28

### Fixed

- JSON-RPC requests containing a Cairo 0 class definition were requiring the `debug_info` property to be present in the input program. This was a regression caused by the execution engine change. 
- Performance for the `starknet_getEvents` JSON-RPC method has been improved for queries involving the pending block.

### Added

- `--sync.verify_tree_node_data` which enables verifies state tree nodes as they are loaded from disk. This is a debugging tool to identify disk corruption impacting tree node data. This should only be enabled when debugging a state root mismatch.

- RPC v0.4 methods:
  - `starknet_traceTransaction`
  - `starknet_traceBlockTransactions`
- Class cache for execution queries which provides a modest increase in performance speed.

### Changed

- `starknet_getEvents` continuation token formatting. The new format is incompatible with the previous format used v0.8.1 and older.

## [0.8.1] - 2023-09-07

### Fixed

- JSON-RPC requests with unknown parameters are rejected (unknown params were previously ignored)

### Changed

- Execution is backed by a Rust-based VM improving performance. We no longer depend on Python code in pathfinder.

## [0.8.0] - 2023-08-30

### Changed

- `cairo-lang` upgraded to 0.12.2
- Cairo compiler upgraded to 2.1.1
- default RPC API version changed from v0.3 to v0.4

### Fixed

- RPC v0.3 `starknet_estimateFee` example
- RPC method names could be prefixed with API version
- `starknet_getNonce` returns invalid values when queried by hash

### Added

- Added the `rpc.root-version` command-line option (and the corresponding PATHFINDER_RPC_ROOT_VERSION environment variable)
  to control the version of the JSON-RPC API pathfinder serves on the `/` path

## [0.7.2] - 2023-08-16

### Fixed

- RPC v0.4 `starknet_getTransactionByHash` uses the wrong error code for `TXN_HASH_NOT_FOUND`
- Querying `starknet_getClassAt` and `starknet_getClassHashAt` by block hash incorrectly returns contract not found
- On Starknet 0.12.2 pathfinder now provides consistent pending data
- RPC v0.4 Declare v0 and Invoke v0 contain the nonce field

## [0.7.1] - 2023-08-08

### Fixed

- RPC v0.4 `starknet_getTransactionReceipt` incorrect execution and finality status names
- `pathfinder_getTransactionStatus` fails to parse v0.12.1 gateway replies

### Changed

- RPC v0.4.0 support (previously supported v0.4.0-rc3)

## [0.7.0] - 2023-07-27

### Added

- RPC v0.4 support on `/rpc/v0.4/`
- control log color output via `--color auto|always|never`
- if Sierra to CASM compilation fails we now fall back to fetching CASM from the gateway
- Negate bot spam on response metrics by returning `Ok(200)` on `/` RPC queries. Web crawlers and bots often poke this endpoint which previously skewed response failure metrics when these were rejected.

### Fixed

- system contract updates are not correctly stored
- `starknet_simulateTransaction` fails for transactions sending L2->L1 messages
- deprecated error code 21 `INVALID_MESSAGE_SELECTOR` is used in RPC v0.3

### Changed

- `cairo-lang` upgraded to 12.2.1a0
- Cairo compiler upgraded from 2.0.2 to 2.1.0-rc1

### Removed

- support for RPC v0.2

## [0.6.7] - 2023-07-17

### Fixed

- some cairo 0 classes are not downloaded which can cause execution methods to fail
  - this bug was introduced in v0.6.4 and requires a resync to fix
- gateway error messages are not passed through for `add_xxx_transaction` methods
- fee estimation is under-estimating most declare transactions by factor 2
- `pathfinder_getTransactionStatus` still returns `PENDING` instead of `ACCEPTED_ON_L2`

### Added

- `cairo-lang` upgraded to 0.12.0

## [0.6.6] - 2023-07-10

### Fixed

- stack overflow while compiling Sierra to CASM

## [0.6.5] - 2023-07-07

### Fixed

- pending data from the gateway is inconsistent
  - this could exhibit as RPC data changing status between `pending | L2 accepted | not found`, especially noticeable for transactions.

### Changed

- substantially increase the character limit of execution errors
  - previously, the RPC would return a highly truncated error message from the execution vm

## [0.6.4] - 2023-07-05

### Fixed

- Pending data is not polled for starknet v0.12 due to an HTTP error code change from the gateway.
- Transaction receipts missing `from_address` in `MSG_TO_L1`.

## [0.6.3] - 2023-06-29

### Fixed

- Sierra class hash not in declared classes sync bug

### Changed

- use all libfunc list instead of experimental for sierra compilation

## [0.6.2] - 2023-06-29

### Added

- `starknet_estimateMessageFee` for JSON-RPC v0.3.1 to estimate message fee from L1 handler.
- sync-related metrics
  - `current_block`: the currently sync'd block height of the node
  - `highest_block`: the height of the block chain
  - `block_time`: timestamp difference between the current block and its parent
  - `block_latency`: delay between current block being published and sync'd locally
  - `block_download`: time taken to download current block's data excluding classes
  - `block_processing`: time taken to process and store the current block
- configuration for new block polling interval: `--sync.poll-interval <seconds>`
- Starknet v0.12.0 support
  - sierra v2.0.0 support
  - `cairo-lang` upgraded to 0.12.0a0

### Fixed

- reorgs fail if a class declaration is included in the reorg
- sync can fail if db connection pool is held saturated by rpc queries
- uses `finalized` (reorg-safe) L1 state instead of `latest`
- `starknet_getEvents` times out for queries involving a large block range

### Changed

- dropped upgrade support for pathfinder v0.4 and earlier
- separate db connection pools rpc, sync and storage
- increased the number of rpc db connections

## [0.6.1] - 2023-06-18

### Fixed

- class hash mismatch for cairo 0 classes with non-ascii text

## [0.6.0] - 2023-06-14

### Fixed

- `starknet_simulateTransaction` requires `transactions` instead of `transaction` as input field.
- gateway's error message is hidden when submitting a failed transaction
- `starknet_getEvents` is very slow for certain filter combinations

### Changed

- default RPC API version changed from v0.2 to v0.3
- disallow JSON-RPC notification-style requests

## [0.5.6] - 2023-05-25

### Added

- Starknet v0.11.2 support
  - Sierra compiler v1.1.0-rc0
  - `cairo-lang` upgraded to 0.11.2a0
- Subscription to `newHead` events via websocket using the method `pathfinder_subscribe_newHeads`, which can
  be managed by the following command line options
  - `rpc.websocket`, which enables websocket transport
  - `rpc.websocket.capacity`, which sets the maximum number of websocket subscriptions per subscription type

  Authors: [Shramee Srivastav](https://github.com/shramee) and [Matthieu Auger](https://github.com/matthieuauger)

## [0.5.5] - 2023-05-18

### Added

- `cairo-lang` upgraded to 0.11.1.1

### Fixed

- RPC emits connection logs and warnings
- Fee estimate mismatch between gateway and pathfinder
  - Gateway uses a new gas price sampling algorithm which was incompatible with pathfinders.
- Fee estimate returns error when submitting Cairo 1.0.0-rc0 classes.
- Historic L1 handler transactions are served as Invoke V0
  - Older databases contain L1 handler transactions from before L1 handler was a specific transaction type. These were
    stored as Invoke V0. These are now correctly identified as being L1 Handler transactions.

### Fixed

- RPC emits connection logs and warnings
- Fee estimate mismatch between gateway and pathfinder
  - Gateway uses a new gas price sampling algorithm which was incompatible with pathfinders.
- Historic L1 handler transactions are served as Invoke V0
  - Older databases contain L1 handler transactions from before L1 handler was a specific transaction type. These were
    stored as Invoke V0. These are now correctly identified as being L1 Handler transactions.

## [0.5.4] - 2023-05-09

### Added

- Starknet v0.11.1 support
  - Sierra compiler v1.0.0.rc0 (while keeping previous compiler for older contracts)
  - new block hash calculation
  - new L1 contract
- CORS support for the RPC server, enabled via the `rpc.cors-domains` command line argument
- transaction hash verification, excluding older L1 handler transactions, i.e. in blocks older than
  - 4400 for mainnet
  - 306008 for testnet

### Fixed

- rpc server panic for unprefixed unregistered method names
- remove a small time window where data which is transitioning from pending to latest block was not available for RPC queries.
  - this was commonly seen when rapidly monitoring a new transaction, which would go from `PENDING` to `TXN_HASH_NOT_FOUND` to `ACCEPTED_ON_L2`.

## [0.5.3] - 2023-04-12

### Added

- `max-rpc-connections` command-line argument
- `cairo-lang` upgraded to 0.11.0.2

### Fixed

- `starknet_simulateTransaction` data model inconsistency
- `poll-pending` default value restored to `false`
- handling of invalid JSON-RPC requests

### Removed

- support for `BROADCASTED` transactions version 0

## [0.5.2] - 2023-03-28

### Added

- support `starknet_estimateFee` in the JSON-RPC v0.3 API
  - supports estimating multiple transactions
  - this includes declaring and immediately using a class (not currently possible via the gateway)
- support `starknet_simulateTransaction` for JSON-RPC v0.3
  - supports simulating multiple transactions
  - this includes declaring and immediately using a class (not currently possible via the gateway)
- support `pathfinder_getTransactionStatus` which is exposed on all RPC routes
  - this enables querying a transactions current status, including whether the gateway has received or rejected it

### Fixed

- RPC returns int for entrypoint offsets instead of hex
- RPC rejects Fee values with more than 32 digits
- RPC does not expose `pathfinder_getProof` on v0.3 route

## [0.5.1] - 2023-03-23

### Fixed

- pathfinder can spam nethermind L1 nodes
- pathfinder stops syncing testnet2 at block 95220 due to a Sierra class compilation issue

## [0.5.0] - 2023-03-20

### Added

- support for state commitment and class commitment in pathfinder_getProof
- support for starknet v0.11
- partial support for RPC specification v0.3
  - exposed on `/rpc/v0.3/` route
  - missing support for `starknet_estimateFee` and `starknet_simulate`

### Changed

- `starknet_call` and `starknet_estimateFee` JSON-RPC methods return more detailed error messages
- `python` version requirement has changed to `3.9` or `3.10` (was `3.8` or `3.9`)

### Fixed

- RPC accepts hex inputs for Felt without '0x' prefix. This led to confusion especially when passing in a decimal string which would get silently interpreted as hex.
- using a Nethermind Ethereum endpoint occasionally causes errors such as `<block-number> could not be found` to be logged.
- sync can miss new block events by getting stuck waiting for pending data.

### Removed

- `--config` configuration option (deprecated in [v0.4.1](https://github.com/eqlabs/pathfinder/releases/tag/v0.4.1))
- `--integration` configuration option (deprecated in [v0.4.1](https://github.com/eqlabs/pathfinder/releases/tag/v0.4.1))
- `--sequencer-url` configuration option (deprecated in [v0.4.1](https://github.com/eqlabs/pathfinder/releases/tag/v0.4.1))
- `--testnet2` configuration option (deprecated in [v0.4.1](https://github.com/eqlabs/pathfinder/releases/tag/v0.4.1))
- `starknet_addDeployTransaction` as this is no longer an allowed transaction
- RPC api version `0.1`, which used to be served on path `/rpc/v0.1`

## [0.4.5] - 2022-12-21

### Added

- added Newton FAQ links to readme (thanks @SecurityQQ)

### Fixed

- node fails to sync really old blocks

## [0.4.4] - 2022-12-20

### Added

- storage proofs via pathfinder_getProof by @pscott

### Changed

- improved performance for starknet_call and starknet_estimateFee by caching classes
- improved performance for starknet_call and starknet_estimateFee by using Rust for hashing

### Fixed

- starknet_getEvents returns all events when from_block="latest"
- v0.1 starknet_getStateUpdate does not contain nonces

## [0.4.3] - 2022-12-7

### Changed

- updated to cairo-lang 0.10.3

### Fixed

- testnet2 and integration flags are ignored
- starknet_estimateFee uses wrong chain ID for testnet2

## [0.4.2] - 2022-12-2

### Added

- document that --chain-id expects text as input

### Fixed

- testnet2 and integration L1 addresses are swopped (bug introduced in v0.4.1)
- proxy network setups can't sync historical blocks (bug introduced in v0.4.1)
- ABI serialization for starknet_estimateFee for declare transactions

## [0.4.1] - 2022-11-30

### Added

- custom Starknet support (see above for details)
- pathfinder specific RPC extensions hosted at <rpc-url>/rpc/pathfinder/v0.1. Currently this only contains pathfinder_version which returns the pathfinder version of the node.

### Changed

- The following configuration options are now marked as deprecated: --testnet2, --integration, --config, --sequencer-url
- Optimised starknet_events for queries with both a block range and a from address

### Fixed

- block timestamps for pending in starknet_call and starknet_estimateFee were using the latest timestamp instead of the pending one. This meant contracts relying on accurate timestamps could sometimes fail unexpectedly.

## [0.4.0] - 2022-11-30

### Added

- support for Starknet v0.10.2

### Changed

- default RPC API version changed from v0.1 to v0.2

## Ancient History

Older history may be found in the [pathfinder release notes](https://github.com/eqlabs/pathfinder/releases).<|MERGE_RESOLUTION|>--- conflicted
+++ resolved
@@ -9,15 +9,12 @@
 
 ## Unreleased
 
-<<<<<<< HEAD
-=======
 ## [0.11.4] - 2024-03-28
 
 ### Added
 
 - Support for Starknet v0.13.1.1 (lowered declare transaction fees).
 
->>>>>>> 35b5b646
 ### Fixed
 
 - `starknet_estimateFee` and `starknet_simulateTransactions` can return fee estimates below the minimum fee expected by the sequencer for trivial transactions.
